--- conflicted
+++ resolved
@@ -108,14 +108,8 @@
     user: UserSession,
     db: &State<Surreal<Any>>,
     data: Json<CreatePost>,
-<<<<<<< HEAD
     minio: &State<Minio>,
-) -> Option<Json<PostId>> {
-    // TODO: limit the length of heading and text
-    // TODO: Proper error handling via Result<Json..., Custom Error Type>
-=======
 ) -> Result<Json<PostId>, PostError> {
->>>>>>> d660df5c
     let data = data.into_inner();
     if *&data.heading.is_empty()
         || &data.heading.len() > &POST_HEADING_MAX_LENGTH
